#!/bin/sh
<<<<<<< HEAD
PATH=$PATH:/usr/lib/emscripten/ tree-sitter build --wasm && mv tree-sitter-c3.wasm docs/playground
=======

LSOF_PATHS=$(lsof -p $$ -Fn0 2>/dev/null | tail -1);
SCRIPT_PATH=${LSOF_PATHS#n};
SCRIPT_DIR=$(dirname $SCRIPT_PATH);

cd $SCRIPT_DIR

EMS_PATH=/usr/lib/emscripten;
USE_DOCKER=false;
SHOW_HELP=false;

usage()
{
	echo "Usage: $0 [option]..."
	echo "  options:"
	echo "    -e, --emscripten-path=LIB_PATH  emscripten lib path."
	echo "                                    default: '/usr/lib/emscripten'"
	echo "    -d, --docker                    run emscripten via docker even"
	echo "                                    if it is installed locally."
	echo "    -h, --help,                     show help.";

	exit 1;
}

PARSED_ARGS=$(getopt -n "$0" -o e:dh --long emscripten-path:docker,help -- "$@");
[ $? -ne 0 ] && usage;
eval set -- "$PARSED_ARGS";
while true; do
	case "$1" in
		-e|--emscripten-path)   EMS_PATH="$2";   shift 2 ;;
		-d|--docker)            USE_DOCKER=true; shift ;;
		-h|--help)              SHOW_HELP=true;  shift ;;
		--) shift; break ;;
		*) printf "Option '$1' is not valid!\n"; usage ;;
	esac
done

[ "$SHOW_HELP" = true ] && usage;

build_aborted()
{
	printf "Build aborted.\n";
	exit 1;
}

echo "Building tree-sitter-c3.wasm in '$SCRIPT_DIR/docs/tree-sitter-c3.wasm"

if [ "$USE_DOCKER" = true ] ; then
	tree-sitter build -d -w -o ./docs/playground/tree-sitter-c3.wasm;
	[ $? -ne 0 ] && build_aborted;
else
	PATH=$PATH:$EMS_PATH tree-sitter build -w -o ./docs/playground/tree-sitter-c3.wasm;
	[ $? -ne 0 ] && build_aborted;
fi

>>>>>>> 7804f3a8
<|MERGE_RESOLUTION|>--- conflicted
+++ resolved
@@ -1,7 +1,4 @@
 #!/bin/sh
-<<<<<<< HEAD
-PATH=$PATH:/usr/lib/emscripten/ tree-sitter build --wasm && mv tree-sitter-c3.wasm docs/playground
-=======
 
 LSOF_PATHS=$(lsof -p $$ -Fn0 2>/dev/null | tail -1);
 SCRIPT_PATH=${LSOF_PATHS#n};
@@ -57,4 +54,3 @@
 	[ $? -ne 0 ] && build_aborted;
 fi
 
->>>>>>> 7804f3a8
